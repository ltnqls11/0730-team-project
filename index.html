--- conflicted
+++ resolved
@@ -7,10 +7,8 @@
 </head>
 <body>
     html 입니다.
-<<<<<<< HEAD
+
     main브랜치에서 동시편집.
-=======
-    sub 브랜치에서 동시 편집.
->>>>>>> 35753591
+
 </body>
 </html>